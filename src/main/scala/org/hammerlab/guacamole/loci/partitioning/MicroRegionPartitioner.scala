package org.hammerlab.guacamole.loci.partitioning

import org.apache.spark.rdd.RDD
import org.hammerlab.guacamole.loci.map.LociMap
import org.hammerlab.guacamole.loci.partitioning.LociPartitioner.{NumPartitions, PartitionIndex}
import org.hammerlab.guacamole.loci.partitioning.MicroRegionPartitioner.{MicroPartitionIndex, NumMicroPartitions}
import org.hammerlab.guacamole.loci.set.LociSet
import org.hammerlab.guacamole.logging.LoggingUtils.progress
import org.hammerlab.guacamole.reference.ReferenceRegion
import org.kohsuke.args4j.{Option => Args4jOption}

import scala.collection.Map
import scala.reflect.ClassTag

trait MicroRegionPartitionerArgs extends UniformPartitionerArgs {

  /**
   * Long >= 1. Number of micro-partitions generated for each of the `numPartitions` Spark partitions that will be
   * computed. Higher values of this will result in a more exact but more expensive computation.
   * In the extreme, setting this to greater than the number of loci (per partition) will result in an exact
   * calculation.
   */
  @Args4jOption(
    name = "--partition-accuracy",
    usage = "Number of micro-partitions to use, per Spark partition, when partitioning loci (default: 250). Set to 0 to partition loci uniformly"
  )
  var partitioningAccuracy: NumMicroPartitions = 250
}

/**
 * Assign loci from a LociSet to partitions, where each partition overlaps approximately the same number of "regions"
 * (reads mapped to a reference genome).
 *
 * The approach we take is:
 *
 *  (1) chop up the loci uniformly into many genomic "micro partitions."
 *
 *  (2) for each micro partition, calculate the number of regions that overlap it.
 *
 *  (3) using these counts, assign loci to real (Spark) partitions, assuming approximately uniform depth within each
 *      micro partition.
 *
 *  Some advantages of this approach are:
 *
 *  - Stages (1) and (3), which are done locally by the Spark master, are constant time with respect to the number
 *    of regions (though linear in the number of micro-partitions).
 *
 *  - Stage (2), where runtime does depend on the number of regions, is done in parallel with Spark.
 *
 *  - Accuracy vs. performance can be tuned by setting `accuracy`.
 *
 *  - Does not require a distributed sort.
 *
 * @param regions: RDD of reads to base the partitioning on.
 * @param numPartitions Number of partitions to split reads into.
 * @param microPartitionsPerPartition Long >= 1. Number of micro-partitions generated for each of the `numPartitions`
 *                                    Spark partitions that will be computed. Higher values of this will result in a
 *                                    more exact but more expensive computation.
 *                                    In the extreme, setting this to greater than the number of loci (per partition)
 *                                    will result in an exact calculation.
 * @return LociMap of locus -> partition assignments.
 */
class MicroRegionPartitioner[R <: ReferenceRegion: ClassTag](regions: RDD[R],
                                                             numPartitions: NumPartitions,
                                                             microPartitionsPerPartition: NumMicroPartitions)
  extends LociPartitioner {

  def partition(loci: LociSet): LociPartitioning = {

    assume(numPartitions >= 1)
    assume(loci.count > 0)

    val sc = regions.sparkContext

    // Step 1: split loci uniformly into micro partitions.
    val numMicroPartitions: NumMicroPartitions =
      if (microPartitionsPerPartition * numPartitions < loci.count)
        microPartitionsPerPartition * numPartitions
      else
        loci.count

    progress(
      "Splitting loci by region depth among %,d Spark partitions using %,d micro partitions."
      .format(numPartitions, numMicroPartitions)
    )

    val lociToMicroPartitionMap = UniformMicroPartitioner(numMicroPartitions).partitionsMap(loci)
    val microPartitionToLociMap = lociToMicroPartitionMap.inverse

    progress("Done calculating micro partitions.")

    val broadcastMicroPartitions = sc.broadcast(lociToMicroPartitionMap)

    // Step 2: total up regions overlapping each micro partition. We keep the totals as an array of Longs.
    val regionsPerMicroPartition: Map[MicroPartitionIndex, Long] =
      regions
        .flatMap(region =>
          broadcastMicroPartitions
            .value
            .onContig(region.contigName)
            .getAll(region.start, region.end)
        )
        .countByValue()

    // Step 3: assign loci to partitions, taking into account region depth in each micro partition.
    val totalRegions = regionsPerMicroPartition.values.sum
    val regionsPerPartition = math.max(1, totalRegions / numPartitions.toDouble)

    progress(
      "Done collecting region counts. Total regions with micro partition overlaps: %,d = ~%,.0f regions per partition."
      .format(totalRegions, regionsPerPartition)
    )

    val maxIndex = regionsPerMicroPartition.maxBy(_._2)._1.toInt

    val counts: Seq[Long] = (0L until numMicroPartitions).map(i => regionsPerMicroPartition.getOrElse(i, 0L))

    progress(
      "Regions per micro partition: min=%,d mean=%,.0f max=%,d at %s.".format(
        counts.min,
        counts.sum.toDouble / counts.length,
        counts(maxIndex),
        microPartitionToLociMap(maxIndex)
      )
    )

    var totalRegionsAssigned = 0.0
    var partition = 0
    def regionsRemainingForThisPartition =
      math.round(
        ((partition + 1) * regionsPerPartition) - totalRegionsAssigned
      )

    val builder = LociMap.newBuilder[PartitionIndex]

    var microPartition = 0
    while (microPartition < numMicroPartitions) {
      var set = microPartitionToLociMap(microPartition)
      var regionsInSet = counts(microPartition)
      while (!set.isEmpty) {
        if (regionsInSet == 0) {
          // Take the whole set if there are no regions assigned to it.
          builder.put(set, partition)
          set = LociSet()
        } else {

          // If we've allocated all regions for this partition, move on to the next partition.
          if (regionsRemainingForThisPartition == 0)
            partition += 1
<<<<<<< HEAD

          assert(regionsRemainingForThisPartition() > 0)
=======
          assert(regionsRemainingForThisPartition > 0)
>>>>>>> be607474
          assert(partition < numPartitions)

          /**
           * Making the approximation of uniform depth within each micro partition, we assign a proportional number of
           * loci and regions to the current partition. The proportion of loci we assign is the ratio of how many
           * regions we have remaining to allocate for the current partition vs. how many regions are remaining in the
           * current micro partition.
           *
           * Here we calculate the fraction of the current micro partition we are going to assign to the current
           * partition.
           *
           * May be 1.0, in which case all loci (and therefore regions) for this micro partition will be assigned to the
           * current partition.
           *
           */
          val fractionToTake = math.min(1.0, regionsRemainingForThisPartition.toDouble / regionsInSet.toDouble)

          /**
           * Based on fractionToTake, we set the number of loci and regions to assign.
           *
           * We always take at least 1 locus to ensure we continue to make progress.
           */
          val lociToTake = math.max(1, (fractionToTake * set.count).toLong)
          val regionsToTake = (fractionToTake * regionsInSet).toLong

          // Add the new partition assignment to the builder, and update bookkeeping info.
          val (currentSet, remainingSet) = set.take(lociToTake)
          builder.put(currentSet, partition)
          totalRegionsAssigned += math.round(regionsToTake).toLong
          regionsInSet -= math.round(regionsToTake).toLong
          set = remainingSet
        }
      }
      microPartition += 1
    }
    val result = builder.result()
    assert(result.count == loci.count, s"Expected ${loci.count} loci, got ${result.count}")
    result
  }
}

object MicroRegionPartitioner {
  /**
   * Convenience types representing "micro-partitions" indices, or numbers of micro-partitions.
   *
   * Micro-partitions can be as numerous as loci in the genome, so we use Longs to represent them.
   *
   * Many of them can be combined into individual Spark partitions (which are Ints).
   */
  type MicroPartitionIndex = Long
  type NumMicroPartitions = Long
}<|MERGE_RESOLUTION|>--- conflicted
+++ resolved
@@ -147,12 +147,8 @@
           // If we've allocated all regions for this partition, move on to the next partition.
           if (regionsRemainingForThisPartition == 0)
             partition += 1
-<<<<<<< HEAD
-
-          assert(regionsRemainingForThisPartition() > 0)
-=======
+
           assert(regionsRemainingForThisPartition > 0)
->>>>>>> be607474
           assert(partition < numPartitions)
 
           /**
