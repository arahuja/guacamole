package org.hammerlab.guacamole.readsets.io

import org.apache.hadoop.conf.Configuration
import org.apache.spark.network.util.JavaUtils
import org.hammerlab.guacamole.loci.args.CallLociArgs
import org.hammerlab.guacamole.loci.parsing.ParsedLoci
<<<<<<< HEAD
import org.hammerlab.guacamole.util.IntOptionHandler
=======
import org.hammerlab.magic.args4j.StringOptionHandler
>>>>>>> fd925acc
import org.kohsuke.args4j.{Option => Args4jOption}

trait ReadFilterArgs extends CallLociArgs {
  @Args4jOption(
    name = "--min-alignment-quality",
<<<<<<< HEAD
    usage = "Minimum read mapping quality for a read (Phred-scaled)",
    handler = classOf[IntOptionHandler]
  )
  var minAlignmentQualityOpt: Option[Int] = None
=======
    usage = "Minimum read mapping quality for a read (Phred-scaled)"
  )
  var minAlignmentQuality: Int = 0
>>>>>>> fd925acc

  @Args4jOption(
    name = "--include-duplicates",
    usage = "Include reads marked as duplicates"
  )
  var includeDuplicates: Boolean = false

  @Args4jOption(
    name = "--include-failed-quality-checks",
    usage = "Include reads that failed vendor quality checks"
  )
  var includeFailedQualityChecks: Boolean = false

  @Args4jOption(
    name = "--include-single-end",
    usage = "Include single-end reads"
  )
  var includeSingleEnd: Boolean = false

  @Args4jOption(
    name = "--only-mapped-reads",
    usage = "Include only mapped reads",
    forbids = Array("--loci", "--loci-file")
  )
  var onlyMappedReads: Boolean = false

  @Args4jOption(
    name = "--split-size",
    usage = "Maximum HDFS split size",
    handler = classOf[StringOptionHandler]
  )
  var splitSize: Option[String] = None

  def parseConfig(hadoopConfiguration: Configuration): InputConfig = {
    val loci = ParsedLoci.fromArgs(lociStrOpt, lociFileOpt, hadoopConfiguration)
    InputConfig(
      overlapsLociOpt =
        if (onlyMappedReads)
          Some(ParsedLoci.all)
        else
          loci,
      nonDuplicate = !includeDuplicates,
      passedVendorQualityChecks = !includeFailedQualityChecks,
      isPaired = !includeSingleEnd,
<<<<<<< HEAD
      minAlignmentQualityOpt = minAlignmentQualityOpt
=======
      minAlignmentQuality = minAlignmentQuality,
      maxSplitSizeOpt = splitSize.map(JavaUtils.byteStringAsBytes)
>>>>>>> fd925acc
    )
  }
}<|MERGE_RESOLUTION|>--- conflicted
+++ resolved
@@ -4,26 +4,17 @@
 import org.apache.spark.network.util.JavaUtils
 import org.hammerlab.guacamole.loci.args.CallLociArgs
 import org.hammerlab.guacamole.loci.parsing.ParsedLoci
-<<<<<<< HEAD
 import org.hammerlab.guacamole.util.IntOptionHandler
-=======
 import org.hammerlab.magic.args4j.StringOptionHandler
->>>>>>> fd925acc
 import org.kohsuke.args4j.{Option => Args4jOption}
 
 trait ReadFilterArgs extends CallLociArgs {
   @Args4jOption(
     name = "--min-alignment-quality",
-<<<<<<< HEAD
     usage = "Minimum read mapping quality for a read (Phred-scaled)",
     handler = classOf[IntOptionHandler]
   )
   var minAlignmentQualityOpt: Option[Int] = None
-=======
-    usage = "Minimum read mapping quality for a read (Phred-scaled)"
-  )
-  var minAlignmentQuality: Int = 0
->>>>>>> fd925acc
 
   @Args4jOption(
     name = "--include-duplicates",
@@ -68,12 +59,8 @@
       nonDuplicate = !includeDuplicates,
       passedVendorQualityChecks = !includeFailedQualityChecks,
       isPaired = !includeSingleEnd,
-<<<<<<< HEAD
-      minAlignmentQualityOpt = minAlignmentQualityOpt
-=======
-      minAlignmentQuality = minAlignmentQuality,
+      minAlignmentQualityOpt = minAlignmentQualityOpt,
       maxSplitSizeOpt = splitSize.map(JavaUtils.byteStringAsBytes)
->>>>>>> fd925acc
     )
   }
 }