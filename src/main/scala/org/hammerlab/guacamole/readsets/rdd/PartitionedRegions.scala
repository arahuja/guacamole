--- conflicted
+++ resolved
@@ -126,32 +126,11 @@
    */
   def apply[R <: ReferenceRegion: ClassTag](regions: RDD[R],
                                             loci: LociSet,
-<<<<<<< HEAD
-                                            args: PartitionedRegionsArgs,
-                                            halfWindowSize: Int = 0): PartitionedRegions[R] =
+                                            args: PartitionedRegionsArgs): PartitionedRegions[R] =
     apply(
       regions,
       LociPartitioning(regions, loci, args),
-      halfWindowSize,
-=======
-                                            args: PartitionedRegionsArgs): PartitionedRegions[R] = {
-
-    val lociPartitioning = LociPartitioning(regions, loci, args)
-
-    progress(
-      s"Partitioned loci: ${lociPartitioning.numPartitions} partitions.",
-      "Partition-size stats:",
-      lociPartitioning.partitionSizeStats.toString(),
-      "",
-      "Contigs-spanned-per-partition stats:",
-      lociPartitioning.partitionContigStats.toString()
-    )
-
-    apply(
-      regions,
-      lociPartitioning,
       args.halfWindowSize,
->>>>>>> be607474
       args.partitionedReadsPathOpt,
       args.compressReadPartitions,
       args.printPartitioningStats
