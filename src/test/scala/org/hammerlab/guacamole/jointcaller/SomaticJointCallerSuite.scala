--- conflicted
+++ resolved
@@ -122,17 +122,7 @@
     val inputs = InputCollection(cancerWGS1Bams)
     val loci = LociParser("chr12:65857030-65857080")
     val readSets = makeReadSets(inputs, loci)
-<<<<<<< HEAD
-    val emptyPartialReference =
-      ReferenceBroadcast(
-        Map(
-          "chr12" ->
-            MapBackedReferenceSequence(
-              500000000,
-              sc.broadcast(Map.empty)
-            )
-        )
-      )
+    val emptyPartialReference = makeReference(sc, 70000000, ("chr12", 65856930, "N" * 250))
 
     val calls =
       makeCalls(
@@ -145,12 +135,6 @@
         loci.result
       )
       .collect
-=======
-    val emptyPartialReference = makeReference(sc, 70000000, ("chr12", 65856930, "N" * 250))
-
-    val calls = SomaticJoint.makeCalls(
-      sc, inputs, readSets, Parameters.defaults, emptyPartialReference, loci.result, loci.result)
->>>>>>> 4afd1501
 
     calls.length should equal(0)
   }
