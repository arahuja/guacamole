package org.hammerlab.guacamole.commands.jointcaller

import org.hammerlab.guacamole.LociSet
import org.hammerlab.guacamole.reference.ReferenceBroadcast
import org.hammerlab.guacamole.reference.ReferenceBroadcast.MapBackedReferenceSequence
import org.hammerlab.guacamole.util.{ GuacFunSuite, TestUtil }
import org.scalatest.Matchers

class SomaticJointCallerSuite extends GuacFunSuite with Matchers {
  val cancerWGS1Bams = Vector("normal.bam", "primary.bam", "recurrence.bam").map(
    name => TestUtil.testDataPath("cancer-wgs1/" + name))

  val partialFasta = TestUtil.testDataPath("hg19.partial.fasta")
  def partialReference = {
    ReferenceBroadcast(partialFasta, sc, partialFasta = true)
  }

  sparkTest("call a somatic variant") {
    val inputs = InputCollection(cancerWGS1Bams)
<<<<<<< HEAD
    val loci = LociSet.parse("chr12:65857040-65857041")
    val readSets = SomaticJoint.inputsToReadSets(sc, inputs, loci)
=======
    val loci = LociSet.parse("chr12:65857040")
    val readSets = SomaticJoint.inputsToReadSets(sc, inputs, loci, partialReference)
>>>>>>> 84abc475
    val calls = SomaticJoint.makeCalls(
      sc, inputs, readSets, Parameters.defaults, partialReference, loci.result, loci.result).collect

    calls.length should equal(1)
    calls.head.alleleEvidences.length should equal(1)
    calls.head.alleleEvidences.map(_.allele.ref) should equal(Seq("G"))
  }

  sparkTest("call a somatic deletion") {
    val inputs = InputCollection(cancerWGS1Bams)
    val loci = LociSet.parse("chr5:82649006-82649009")
    val readSets = SomaticJoint.inputsToReadSets(sc, inputs, loci)
    val calls = SomaticJoint.makeCalls(
      sc, inputs, readSets, Parameters.defaults, partialReference, loci.result, LociSet.empty).collect

    calls.length should equal(1)
    calls.head.alleleEvidences.length should equal(1)
    calls.head.alleleEvidences.head.allele.ref should equal("TCTTTAGAAA")
    calls.head.alleleEvidences.head.allele.alt should equal("T")
  }

  sparkTest("call germline variants") {
    val inputs = InputCollection(cancerWGS1Bams, tissueTypes = Vector("normal", "normal", "normal"))
    val loci = LociSet.parse("chr1,chr2,chr3")
    val readSets = SomaticJoint.inputsToReadSets(sc, inputs, loci)
    val calls = SomaticJoint.makeCalls(
      sc,
      inputs,
      readSets,
      Parameters.defaults,
      partialReference,
      loci.result(readSets.head.contigLengths)).collect

    calls.nonEmpty should be(true)
    calls.foreach(call => {
      call.alleleEvidences.foreach(evidence => {
        evidence.isSomaticCall should be(false)
      })
    })
  }

  sparkTest("don't call variants with N as the reference base") {
    val inputs = InputCollection(cancerWGS1Bams)
    val loci = LociSet.parse("chr12:65857030-65857080")
    val readSets = SomaticJoint.inputsToReadSets(sc, inputs, loci)
    val emptyPartialReference = ReferenceBroadcast(
      Map("chr12" -> MapBackedReferenceSequence(500000000, sc.broadcast(Map.empty))))
    val calls = SomaticJoint.makeCalls(
      sc, inputs, readSets, Parameters.defaults, emptyPartialReference, loci.result, loci.result)

    calls.collect.length should equal(0)
  }
}<|MERGE_RESOLUTION|>--- conflicted
+++ resolved
@@ -17,13 +17,8 @@
 
   sparkTest("call a somatic variant") {
     val inputs = InputCollection(cancerWGS1Bams)
-<<<<<<< HEAD
-    val loci = LociSet.parse("chr12:65857040-65857041")
+    val loci = LociSet.parse("chr12:65857040")
     val readSets = SomaticJoint.inputsToReadSets(sc, inputs, loci)
-=======
-    val loci = LociSet.parse("chr12:65857040")
-    val readSets = SomaticJoint.inputsToReadSets(sc, inputs, loci, partialReference)
->>>>>>> 84abc475
     val calls = SomaticJoint.makeCalls(
       sc, inputs, readSets, Parameters.defaults, partialReference, loci.result, loci.result).collect
 
